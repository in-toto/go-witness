// Copyright 2023 The Witness Contributors
//
// Licensed under the Apache License, Version 2.0 (the "License");
// you may not use this file except in compliance with the License.
// You may obtain a copy of the License at
//
//      http://www.apache.org/licenses/LICENSE-2.0
//
// Unless required by applicable law or agreed to in writing, software
// distributed under the License is distributed on an "AS IS" BASIS,
// WITHOUT WARRANTIES OR CONDITIONS OF ANY KIND, either express or implied.
// See the License for the specific language governing permissions and
// limitations under the License.

package fulcio

import (
	"context"
	"crypto"
	"crypto/rand"
	"crypto/rsa"
	"crypto/tls"
	"crypto/x509"
	"encoding/pem"
	"errors"
	"fmt"
	"net"
	"net/url"
	"os"
	"strconv"
	"strings"
	"time"

	"github.com/in-toto/go-witness/cryptoutil"
	"github.com/in-toto/go-witness/log"
	"github.com/in-toto/go-witness/registry"
	"github.com/in-toto/go-witness/signer"
	"github.com/mattn/go-isatty"
	fulciopb "github.com/sigstore/fulcio/pkg/generated/protobuf"
	"github.com/sigstore/sigstore/pkg/cryptoutils"
	"github.com/sigstore/sigstore/pkg/oauthflow"
	"github.com/sigstore/sigstore/pkg/signature"
	sigo "github.com/sigstore/sigstore/pkg/signature/options"
	"google.golang.org/grpc"
	"google.golang.org/grpc/credentials"
	"google.golang.org/grpc/credentials/insecure"
	"gopkg.in/square/go-jose.v2/jwt"
)

func init() {
	signer.Register("fulcio", func() signer.SignerProvider { return New() },
		registry.StringConfigOption(
			"url",
			"Fulcio address to sign with",
			"",
			func(sp signer.SignerProvider, fulcioUrl string) (signer.SignerProvider, error) {
				fsp, ok := sp.(FulcioSignerProvider)
				if !ok {
					return sp, fmt.Errorf("provided signer provider is not a fulcio signer provider")
				}

				WithFulcioURL(fulcioUrl)(&fsp)
				return fsp, nil
			},
		),
		registry.StringConfigOption(
			"oidc-issuer",
			"OIDC issuer to use for authentication",
			"",
			func(sp signer.SignerProvider, oidcIssuer string) (signer.SignerProvider, error) {
				fsp, ok := sp.(FulcioSignerProvider)
				if !ok {
					return sp, fmt.Errorf("provided signer provider is not a fulcio signer provider")
				}

				WithOidcIssuer(oidcIssuer)(&fsp)
				return fsp, nil
			},
		),
		registry.StringConfigOption(
			"oidc-client-id",
			"OIDC client ID to use for authentication",
			"",
			func(sp signer.SignerProvider, oidcClientID string) (signer.SignerProvider, error) {
				fsp, ok := sp.(FulcioSignerProvider)
				if !ok {
					return sp, fmt.Errorf("provided signer provider is not a fulcio signer provider")
				}

				WithOidcClientID(oidcClientID)(&fsp)
				return fsp, nil
			},
		),
		registry.StringConfigOption(
			"token",
			"Raw token string to use for authentication to fulcio (cannot be used in conjunction with --fulcio-token-path)",
			"",
			func(sp signer.SignerProvider, token string) (signer.SignerProvider, error) {
				fsp, ok := sp.(FulcioSignerProvider)
				if !ok {
					return sp, fmt.Errorf("provided signer provider is not a fulcio signer provider")
				}

				WithToken(token)(&fsp)
				return fsp, nil
			},
		),
		registry.StringConfigOption(
<<<<<<< HEAD
			"oidc-redirect-url",
			"OIDC redirect URL (Optional). The default oidc-redirect-url is 'http://localhost:0/auth/callback'.",
			"",
			func(sp signer.SignerProvider, oidcRedirectUrl string) (signer.SignerProvider, error) {
=======
			"token-path",
			"Path to the file containing a raw token to use for authentication to fulcio (cannot be used in conjunction with --fulcio-token)",
			"",
			func(sp signer.SignerProvider, tokenPath string) (signer.SignerProvider, error) {
>>>>>>> 0aaf29b4
				fsp, ok := sp.(FulcioSignerProvider)
				if !ok {
					return sp, fmt.Errorf("provided signer provider is not a fulcio signer provider")
				}

<<<<<<< HEAD
				WithOidcRedirectUrl(oidcRedirectUrl)(&fsp)
=======
				WithTokenPath(tokenPath)(&fsp)
>>>>>>> 0aaf29b4
				return fsp, nil
			},
		),
	)
}

type FulcioSignerProvider struct {
<<<<<<< HEAD
	FulcioURL        string
	OidcIssuer       string
	OidcClientID     string
	Token            string
	OidcRedirectUrl  string
=======
	FulcioURL    string
	OidcIssuer   string
	OidcClientID string
	Token        string
	TokenPath    string
>>>>>>> 0aaf29b4
}

type Option func(*FulcioSignerProvider)

func WithFulcioURL(url string) Option {
	return func(fsp *FulcioSignerProvider) {
		fsp.FulcioURL = url
	}
}

func WithOidcIssuer(oidcIssuer string) Option {
	return func(fsp *FulcioSignerProvider) {
		fsp.OidcIssuer = oidcIssuer
	}
}

func WithOidcClientID(oidcClientID string) Option {
	return func(fsp *FulcioSignerProvider) {
		fsp.OidcClientID = oidcClientID
	}
}

func WithToken(tokenOption string) Option {
	return func(fsp *FulcioSignerProvider) {
		fsp.Token = tokenOption
	}
}

<<<<<<< HEAD
func WithOidcRedirectUrl(oidcRedirectUrl string) Option {
	return func(fsp *FulcioSignerProvider) {
		fsp.OidcRedirectUrl = oidcRedirectUrl
=======
func WithTokenPath(tokenPathOption string) Option {
	return func(fsp *FulcioSignerProvider) {
		fsp.TokenPath = tokenPathOption
>>>>>>> 0aaf29b4
	}
}

func New(opts ...Option) FulcioSignerProvider {
	fsp := FulcioSignerProvider{}
	for _, opt := range opts {
		opt(&fsp)
	}

	return fsp
}

func (fsp FulcioSignerProvider) Signer(ctx context.Context) (cryptoutil.Signer, error) {
	// Parse the Fulcio URL to extract its components
	u, err := url.Parse(fsp.FulcioURL)
	if err != nil {
		return nil, err
	}

	// Get the scheme, default to HTTPS if not present
	scheme := u.Scheme
	if scheme == "" {
		scheme = "https"
	}

	// Get the port, default to 443
	port := 443
	if u.Port() != "" {
		p, err := strconv.Atoi(u.Port())
		if err != nil {
			return nil, fmt.Errorf("invalid port in Fulcio URL: %s", u.Port())
		}
		port = p
	}

	// Get the host, return an error if not present
	if u.Host == "" {
		return nil, errors.New("fulcio URL must include a host")
	}

	// Make insecure true only if the scheme is HTTP
	insecure := scheme == "http"

	fClient, err := newClient(ctx, scheme+"://"+u.Host, port, insecure)
	if err != nil {
		return nil, err
	}

	key, err := rsa.GenerateKey(rand.Reader, 4096)
	if err != nil {
		return nil, err
	}

	var raw string

	switch {
	case fsp.Token == "" && fsp.TokenPath == "" && os.Getenv("GITHUB_ACTIONS") == "true":
		tokenURL := os.Getenv("ACTIONS_ID_TOKEN_REQUEST_URL")
		if tokenURL == "" {
			return nil, errors.New("ACTIONS_ID_TOKEN_REQUEST_URL is not set")
		}

		requestToken := os.Getenv("ACTIONS_ID_TOKEN_REQUEST_TOKEN")
		if requestToken == "" {
			return nil, errors.New("ACTIONS_ID_TOKEN_REQUEST_TOKEN is not set")
		}

		raw, err = fetchToken(tokenURL, requestToken, "sigstore")
		if err != nil {
			return nil, err
		}
	// we want to fail if both flags used (they're mutually exclusive)
	case fsp.TokenPath != "" && fsp.Token != "":
		return nil, errors.New("only one of --fulcio-token-path or --fulcio-raw-token can be used")
	case fsp.Token != "" && fsp.TokenPath == "":
		raw = fsp.Token
	case fsp.TokenPath != "" && fsp.Token == "":
		f, err := os.ReadFile(fsp.TokenPath)
		if err != nil {
			return nil, fmt.Errorf("failed to read fulcio token from filepath %s: %w", fsp.TokenPath, err)
		}

		raw = string(f)
	case fsp.Token == "" && isatty.IsTerminal(os.Stdin.Fd()):
		tok, err := oauthflow.OIDConnect(fsp.OidcIssuer, fsp.OidcClientID, "", fsp.OidcRedirectUrl, oauthflow.DefaultIDTokenGetter)
		if err != nil {
			return nil, err
		}
		raw = tok.RawString
	default:
		return nil, errors.New("no token provided")
	}

	certResp, err := getCert(ctx, key, fClient, raw)
	if err != nil {
		return nil, err
	}

	var chain *fulciopb.CertificateChain

	switch cert := certResp.Certificate.(type) {
	case *fulciopb.SigningCertificate_SignedCertificateDetachedSct:
		chain = cert.SignedCertificateDetachedSct.GetChain()
	case *fulciopb.SigningCertificate_SignedCertificateEmbeddedSct:
		chain = cert.SignedCertificateEmbeddedSct.GetChain()
	}

	certs := chain.Certificates

	var rootCACert *x509.Certificate
	var intermediateCerts []*x509.Certificate
	var leafCert *x509.Certificate

	for _, certPEM := range certs {
		certDER, _ := pem.Decode([]byte(certPEM))
		if certDER == nil {
			return nil, errors.New("failed to decode PEM block containing the certificate")
		}

		cert, err := x509.ParseCertificate(certDER.Bytes)
		if err != nil {
			return nil, fmt.Errorf("failed to parse certificate: %w", err)
		}

		if cert.IsCA {
			if cert.Subject.CommonName == cert.Issuer.CommonName {
				rootCACert = cert
			} else {
				intermediateCerts = append(intermediateCerts, cert)
			}
		} else {
			leafCert = cert
		}
	}

	ss := cryptoutil.NewRSASigner(key, crypto.SHA256)
	if ss == nil {
		return nil, errors.New("failed to create RSA signer")
	}

	witnessSigner, err := cryptoutil.NewX509Signer(ss, leafCert, intermediateCerts, []*x509.Certificate{rootCACert})
	if err != nil {
		return nil, err
	}

	return witnessSigner, nil
}

func getCert(ctx context.Context, key *rsa.PrivateKey, fc fulciopb.CAClient, token string) (*fulciopb.SigningCertificate, error) {
	t, err := jwt.ParseSigned(token)
	if err != nil {
		return nil, fmt.Errorf("Failed to parse jwt token for fulcio: %w", err)
	}

	var claims struct {
		jwt.Claims
		Email   string `json:"email"`
		Subject string `json:"sub"`
	}

	if err := t.UnsafeClaimsWithoutVerification(&claims); err != nil {
		return nil, err
	}

	var tok *oauthflow.OIDCIDToken

	if claims.Email != "" {
		tok = &oauthflow.OIDCIDToken{
			RawString: token,
			Subject:   claims.Email,
		}
	} else if claims.Subject != "" {
		tok = &oauthflow.OIDCIDToken{
			RawString: token,
			Subject:   claims.Subject,
		}
	}

	if tok == nil || tok.Subject == "" {
		return nil, errors.New("no email or subject claim found in token")
	}

	msg := strings.NewReader(tok.Subject)

	signer, err := signature.LoadSigner(key, crypto.SHA256)
	if err != nil {
		return nil, err
	}

	proof, err := signer.SignMessage(msg, sigo.WithCryptoSignerOpts(crypto.SHA256))
	if err != nil {
		return nil, err
	}

	pubBytesPEM, err := cryptoutils.MarshalPublicKeyToPEM(&key.PublicKey)
	if err != nil {
		return nil, err
	}

	cscr := &fulciopb.CreateSigningCertificateRequest{
		Credentials: &fulciopb.Credentials{
			Credentials: &fulciopb.Credentials_OidcIdentityToken{
				OidcIdentityToken: token,
			},
		},
		Key: &fulciopb.CreateSigningCertificateRequest_PublicKeyRequest{
			PublicKeyRequest: &fulciopb.PublicKeyRequest{
				PublicKey: &fulciopb.PublicKey{
					Content: string(pubBytesPEM),
				},
				ProofOfPossession: proof,
			},
		},
	}

	sc, err := fc.CreateSigningCertificate(ctx, cscr)
	if err != nil {
		return nil, err
	}

	return sc, nil
}

func newClient(ctx context.Context, fulcioURL string, fulcioPort int, isInsecure bool) (fulciopb.CAClient, error) {
	if isInsecure {
		log.Infof("Fulcio client is running in insecure mode")
	}

	// Parse the Fulcio URL
	u, err := url.Parse(fulcioURL)
	if err != nil {
		return nil, err
	}

	// Verify that the URL is valid based on the isInsecure flag
	if (u.Scheme != "https" && !isInsecure) || u.Host == "" {
		return nil, fmt.Errorf("invalid Fulcio URL: %s", fulcioURL)
	}

	// Set up the TLS configuration
	tlsConfig := &tls.Config{
		MinVersion: tls.VersionTLS12,
	}

	if isInsecure {
		tlsConfig.InsecureSkipVerify = true
	}

	creds := credentials.NewTLS(tlsConfig)

	// Set up the gRPC dial options
	dialOpts := []grpc.DialOption{
		grpc.WithAuthority(u.Hostname()),
	}

	if isInsecure {
		dialOpts = append(dialOpts, grpc.WithTransportCredentials(insecure.NewCredentials()))
	} else {
		dialOpts = append(dialOpts, grpc.WithTransportCredentials(creds))
	}

	// Dial the gRPC server
	dialCtx, cancel := context.WithTimeout(ctx, 10*time.Second)
	defer cancel()

	conn, err := grpc.DialContext(dialCtx, net.JoinHostPort(u.Hostname(), strconv.Itoa(fulcioPort)), dialOpts...)
	if err != nil {
		return nil, err
	}

	// Create the Fulcio client
	return fulciopb.NewCAClient(conn), nil
}<|MERGE_RESOLUTION|>--- conflicted
+++ resolved
@@ -106,27 +106,30 @@
 			},
 		),
 		registry.StringConfigOption(
-<<<<<<< HEAD
 			"oidc-redirect-url",
 			"OIDC redirect URL (Optional). The default oidc-redirect-url is 'http://localhost:0/auth/callback'.",
 			"",
 			func(sp signer.SignerProvider, oidcRedirectUrl string) (signer.SignerProvider, error) {
-=======
+				fsp, ok := sp.(FulcioSignerProvider)
+				if !ok {
+					return sp, fmt.Errorf("provided signer provider is not a fulcio signer provider")
+				}
+        
+        WithOidcRedirectUrl(oidcRedirectUrl)(&fsp)
+        return fsp, nil
+			},
+		),
+		registry.StringConfigOption(
 			"token-path",
 			"Path to the file containing a raw token to use for authentication to fulcio (cannot be used in conjunction with --fulcio-token)",
 			"",
 			func(sp signer.SignerProvider, tokenPath string) (signer.SignerProvider, error) {
->>>>>>> 0aaf29b4
-				fsp, ok := sp.(FulcioSignerProvider)
-				if !ok {
-					return sp, fmt.Errorf("provided signer provider is not a fulcio signer provider")
-				}
-
-<<<<<<< HEAD
-				WithOidcRedirectUrl(oidcRedirectUrl)(&fsp)
-=======
+				fsp, ok := sp.(FulcioSignerProvider)
+				if !ok {
+					return sp, fmt.Errorf("provided signer provider is not a fulcio signer provider")
+				}
+
 				WithTokenPath(tokenPath)(&fsp)
->>>>>>> 0aaf29b4
 				return fsp, nil
 			},
 		),
@@ -134,19 +137,12 @@
 }
 
 type FulcioSignerProvider struct {
-<<<<<<< HEAD
 	FulcioURL        string
 	OidcIssuer       string
 	OidcClientID     string
 	Token            string
+  TokenPath        string
 	OidcRedirectUrl  string
-=======
-	FulcioURL    string
-	OidcIssuer   string
-	OidcClientID string
-	Token        string
-	TokenPath    string
->>>>>>> 0aaf29b4
 }
 
 type Option func(*FulcioSignerProvider)
@@ -175,15 +171,16 @@
 	}
 }
 
-<<<<<<< HEAD
+
 func WithOidcRedirectUrl(oidcRedirectUrl string) Option {
 	return func(fsp *FulcioSignerProvider) {
 		fsp.OidcRedirectUrl = oidcRedirectUrl
-=======
+	}
+}
+
 func WithTokenPath(tokenPathOption string) Option {
 	return func(fsp *FulcioSignerProvider) {
 		fsp.TokenPath = tokenPathOption
->>>>>>> 0aaf29b4
 	}
 }
 
