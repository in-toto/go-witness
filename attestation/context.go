// Copyright 2022 The Witness Contributors
//
// Licensed under the Apache License, Version 2.0 (the "License");
// you may not use this file except in compliance with the License.
// You may obtain a copy of the License at
//
//      http://www.apache.org/licenses/LICENSE-2.0
//
// Unless required by applicable law or agreed to in writing, software
// distributed under the License is distributed on an "AS IS" BASIS,
// WITHOUT WARRANTIES OR CONDITIONS OF ANY KIND, either express or implied.
// See the License for the specific language governing permissions and
// limitations under the License.

package attestation

import (
	"context"
	"crypto"
	"fmt"
	"os"
	"time"

	"github.com/in-toto/go-witness/cryptoutil"
	"github.com/in-toto/go-witness/log"
)

type RunType string

const (
	PreMaterialRunType RunType = "prematerial"
	MaterialRunType    RunType = "material"
	ExecuteRunType     RunType = "execute"
	ProductRunType     RunType = "product"
	PostProductRunType RunType = "postproduct"
)

func runTypeOrder() []RunType {
	return []RunType{PreMaterialRunType, MaterialRunType, ExecuteRunType, ProductRunType, PostProductRunType}
}

func (r RunType) String() string {
	return string(r)
}

type ErrAttestor struct {
	Name    string
	RunType RunType
	Reason  string
}

func (e ErrAttestor) Error() string {
	return fmt.Sprintf("error returned for attestor %s of run type %s: %s", e.Name, e.RunType, e.Reason)
}

type AttestationContextOption func(ctx *AttestationContext)

func WithContext(ctx context.Context) AttestationContextOption {
	return func(actx *AttestationContext) {
		actx.ctx = ctx
	}
}

func WithHashes(hashes []cryptoutil.DigestValue) AttestationContextOption {
	return func(ctx *AttestationContext) {
		if len(hashes) > 0 {
			ctx.hashes = hashes
		}
	}
}

func WithWorkingDir(workingDir string) AttestationContextOption {
	return func(ctx *AttestationContext) {
		if workingDir != "" {
			ctx.workingDir = workingDir
		}
	}
}

type CompletedAttestor struct {
	Attestor  Attestor
	StartTime time.Time
	EndTime   time.Time
	Error     error
}

type AttestationContext struct {
	ctx                context.Context
	attestors          []Attestor
	workingDir         string
	hashes             []cryptoutil.DigestValue
	completedAttestors []CompletedAttestor
	products           map[string]Product
	materials          map[string]cryptoutil.DigestSet
	stepName           string
<<<<<<< HEAD
	// startTime is the time that the attestation process started
	startTime time.Time
	// endTime is the time that the attestation process ended (except PostProductRunType, as this runs after the fact)
	endTime time.Time
=======
>>>>>>> 4d86ee92
}

type Product struct {
	MimeType string               `json:"mime_type"`
	Digest   cryptoutil.DigestSet `json:"digest"`
}

func NewContext(stepName string, attestors []Attestor, opts ...AttestationContextOption) (*AttestationContext, error) {
	wd, err := os.Getwd()
	if err != nil {
		return nil, err
	}

	ctx := &AttestationContext{
		ctx:        context.Background(),
		attestors:  attestors,
		workingDir: wd,
		hashes:     []cryptoutil.DigestValue{{Hash: crypto.SHA256}, {Hash: crypto.SHA256, GitOID: true}, {Hash: crypto.SHA1, GitOID: true}},
		materials:  make(map[string]cryptoutil.DigestSet),
		products:   make(map[string]Product),
		stepName:   stepName,
	}

	for _, opt := range opts {
		opt(ctx)
	}

	return ctx, nil
}

func (ctx *AttestationContext) RunAttestors() error {
	attestors := make(map[RunType][]Attestor)
	for _, attestor := range ctx.attestors {
		if attestor.RunType() == "" {
			return ErrAttestor{
				Name:    attestor.Name(),
				RunType: attestor.RunType(),
				Reason:  "attestor run type not set",
			}
		}

		attestors[attestor.RunType()] = append(attestors[attestor.RunType()], attestor)
	}

	order := runTypeOrder()
	ctx.startTime = time.Now()
	for _, k := range order {
		// We want to set the endTime before the PostProduct attestors run, as some (e.g., SLSA) needs to know the endTime.
		if k == PostProductRunType {
			ctx.endTime = time.Now()
		}
		log.Debugf("Starting %s attestors...", k.String())
		for _, att := range attestors[k] {
			log.Infof("Starting %v attestor...", att.Name())
			ctx.runAttestor(att)
		}
	}

	return nil
}

func (ctx *AttestationContext) runAttestor(attestor Attestor) {
	startTime := time.Now()
	if err := attestor.Attest(ctx); err != nil {
		ctx.completedAttestors = append(ctx.completedAttestors, CompletedAttestor{
			Attestor:  attestor,
			StartTime: startTime,
			EndTime:   time.Now(),
			Error:     err,
		})
	}

	ctx.completedAttestors = append(ctx.completedAttestors, CompletedAttestor{
		Attestor:  attestor,
		StartTime: startTime,
		EndTime:   time.Now(),
	})

	if materialer, ok := attestor.(Materialer); ok {
		ctx.addMaterials(materialer)
	}

	if producer, ok := attestor.(Producer); ok {
		ctx.addProducts(producer)
	}
}

func (ctx *AttestationContext) CompletedAttestors() []CompletedAttestor {
	out := make([]CompletedAttestor, len(ctx.completedAttestors))
	copy(out, ctx.completedAttestors)
	return out
}

func (ctx *AttestationContext) WorkingDir() string {
	return ctx.workingDir
}

func (ctx *AttestationContext) Hashes() []cryptoutil.DigestValue {
	hashes := make([]cryptoutil.DigestValue, len(ctx.hashes))
	copy(hashes, ctx.hashes)
	return hashes
}

func (ctx *AttestationContext) Context() context.Context {
	return ctx.ctx
}

func (ctx *AttestationContext) Materials() map[string]cryptoutil.DigestSet {
	out := make(map[string]cryptoutil.DigestSet)
	for k, v := range ctx.materials {
		out[k] = v
	}
	return out
}

func (ctx *AttestationContext) Products() map[string]Product {
	out := make(map[string]Product)
	for k, v := range ctx.products {
		out[k] = v
	}
	return out
}

func (ctx *AttestationContext) StepName() string {
	return ctx.stepName
}

<<<<<<< HEAD
func (ctx *AttestationContext) StartTime() time.Time {
	return ctx.startTime
}

func (ctx *AttestationContext) EndTime() time.Time {
	return ctx.endTime
}

=======
>>>>>>> 4d86ee92
func (ctx *AttestationContext) addMaterials(materialer Materialer) {
	newMats := materialer.Materials()
	for k, v := range newMats {
		ctx.materials[k] = v
	}
}

func (ctx *AttestationContext) addProducts(producter Producer) {
	newProds := producter.Products()
	for k, v := range newProds {
		ctx.products[k] = v
	}
}<|MERGE_RESOLUTION|>--- conflicted
+++ resolved
@@ -93,13 +93,6 @@
 	products           map[string]Product
 	materials          map[string]cryptoutil.DigestSet
 	stepName           string
-<<<<<<< HEAD
-	// startTime is the time that the attestation process started
-	startTime time.Time
-	// endTime is the time that the attestation process ended (except PostProductRunType, as this runs after the fact)
-	endTime time.Time
-=======
->>>>>>> 4d86ee92
 }
 
 type Product struct {
@@ -145,12 +138,7 @@
 	}
 
 	order := runTypeOrder()
-	ctx.startTime = time.Now()
 	for _, k := range order {
-		// We want to set the endTime before the PostProduct attestors run, as some (e.g., SLSA) needs to know the endTime.
-		if k == PostProductRunType {
-			ctx.endTime = time.Now()
-		}
 		log.Debugf("Starting %s attestors...", k.String())
 		for _, att := range attestors[k] {
 			log.Infof("Starting %v attestor...", att.Name())
@@ -227,17 +215,6 @@
 	return ctx.stepName
 }
 
-<<<<<<< HEAD
-func (ctx *AttestationContext) StartTime() time.Time {
-	return ctx.startTime
-}
-
-func (ctx *AttestationContext) EndTime() time.Time {
-	return ctx.endTime
-}
-
-=======
->>>>>>> 4d86ee92
 func (ctx *AttestationContext) addMaterials(materialer Materialer) {
 	newMats := materialer.Materials()
 	for k, v := range newMats {
