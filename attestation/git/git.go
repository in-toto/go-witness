// Copyright 2023 The Witness Contributors
//
// Licensed under the Apache License, Version 2.0 (the "License");
// you may not use this file except in compliance with the License.
// You may obtain a copy of the License at
//
//      http://www.apache.org/licenses/LICENSE-2.0
//
// Unless required by applicable law or agreed to in writing, software
// distributed under the License is distributed on an "AS IS" BASIS,
// WITHOUT WARRANTIES OR CONDITIONS OF ANY KIND, either express or implied.
// See the License for the specific language governing permissions and
// limitations under the License.

package git

import (
	"crypto"
	"fmt"
	"strings"
	"time"

	"github.com/go-git/go-git/v5"
	"github.com/go-git/go-git/v5/plumbing"
	"github.com/go-git/go-git/v5/plumbing/object"
	"github.com/in-toto/go-witness/attestation"
	"github.com/in-toto/go-witness/cryptoutil"
	"github.com/invopop/jsonschema"
)

const (
	Name    = "git"
	Type    = "https://witness.dev/attestations/git/v0.1"
	RunType = attestation.PreMaterialRunType
)

// This is a hacky way to create a compile time error in case the attestor
// doesn't implement the expected interfaces.
var (
	_ attestation.Attestor   = &Attestor{}
	_ attestation.Subjecter  = &Attestor{}
	_ attestation.BackReffer = &Attestor{}
	_ GitAttestor            = &Attestor{}
)

type GitAttestor interface {
	// Attestor
	Name() string
	Type() string
	RunType() attestation.RunType
	Attest(ctx *attestation.AttestationContext) error
	Data() *Attestor

	// Subjecter
	Subjects() map[string]cryptoutil.DigestSet

	// Backreffer
	BackRefs() map[string]cryptoutil.DigestSet
}

func init() {
	attestation.RegisterAttestation(Name, Type, RunType, func() attestation.Attestor {
		return New()
	})
}

type Status struct {
	Staging  string `json:"staging,omitempty"`
	Worktree string `json:"worktree,omitempty"`
}

type Tag struct {
	Name         string `json:"name"`
	TaggerName   string `json:"taggername"`
	TaggerEmail  string `json:"taggeremail"`
	When         string `json:"when"`
	PGPSignature string `json:"pgpsignature"`
	Message      string `json:"message"`
}

type Attestor struct {
	CommitHash     string               `json:"commithash"`
	Author         string               `json:"author"`
	AuthorEmail    string               `json:"authoremail"`
	CommitterName  string               `json:"committername"`
	CommitterEmail string               `json:"committeremail"`
	CommitDate     string               `json:"commitdate"`
	CommitMessage  string               `json:"commitmessage"`
	Status         map[string]Status    `json:"status,omitempty"`
	CommitDigest   cryptoutil.DigestSet `json:"commitdigest,omitempty"`
	Signature      string               `json:"signature,omitempty"`
	ParentHashes   []string             `json:"parenthashes,omitempty"`
	TreeHash       string               `json:"treehash,omitempty"`
	Refs           []string             `json:"refs,omitempty"`
	Remotes        []string             `json:"remotes,omitempty"`
	Tags           []Tag                `json:"tags,omitempty"`
}

func New() *Attestor {
	return &Attestor{
		Status: make(map[string]Status),
	}
}

func (a *Attestor) Name() string {
	return Name
}

func (a *Attestor) Type() string {
	return Type
}

func (a *Attestor) RunType() attestation.RunType {
	return RunType
}

func (a *Attestor) Schema() *jsonschema.Schema {
	return jsonschema.Reflect(&a)
}

func (a *Attestor) Attest(ctx *attestation.AttestationContext) error {
	repo, err := git.PlainOpenWithOptions(ctx.WorkingDir(), &git.PlainOpenOptions{
		DetectDotGit: true,
	})
	if err != nil {
		return err
	}

	head, err := repo.Head()
	if err != nil {
		if strings.Contains(err.Error(), "reference not found") {
			return nil
		}
		return err
	}

	commit, err := repo.CommitObject(head.Hash())
	if err != nil {
		return err
	}

	a.CommitDigest = cryptoutil.DigestSet{
		{
			Hash:   crypto.SHA1,
			GitOID: false,
		}: commit.Hash.String(),
	}

<<<<<<< HEAD
	// get all the refs for the repo
=======
	remotes, err := repo.Remotes()
	if err != nil {
		return err
	}

	for _, remote := range remotes {
		a.Remotes = append(a.Remotes, remote.Config().URLs...)
	}

	//get all the refs for the repo
>>>>>>> 87975b41
	refs, err := repo.References()
	if err != nil {
		return err
	}

	// iterate over the refs and add them to the attestor
	err = refs.ForEach(func(ref *plumbing.Reference) error {
		// only add the ref if it points to the head
		if ref.Hash() != head.Hash() {
			return nil
		}

		// add the ref name to the attestor
		a.Refs = append(a.Refs, ref.Name().String())

		return nil
	})
	if err != nil {
		return err
	}

	a.CommitHash = head.Hash().String()
	a.Author = commit.Author.Name
	a.AuthorEmail = commit.Author.Email
	a.CommitterName = commit.Committer.Name
	a.CommitterEmail = commit.Committer.Email
	a.CommitDate = commit.Author.When.String()
	a.CommitMessage = commit.Message
	a.Signature = commit.PGPSignature

	for _, parent := range commit.ParentHashes {
		a.ParentHashes = append(a.ParentHashes, parent.String())
	}

	tags, err := repo.TagObjects()
	if err != nil {
		return fmt.Errorf("get tags error: %s", err)
	}

	var tagList []Tag

	err = tags.ForEach(func(t *object.Tag) error {
		// check if the tag points to the head
		if t.Target.String() != head.Hash().String() {
			return nil
		}

		tagList = append(tagList, Tag{
			Name:         t.Name,
			TaggerName:   t.Tagger.Name,
			TaggerEmail:  t.Tagger.Email,
			When:         t.Tagger.When.Format(time.RFC3339),
			PGPSignature: t.PGPSignature,
			Message:      t.Message,
		})
		return nil
	})
	if err != nil {
		return fmt.Errorf("iterate tags error: %s", err)
	}
	a.Tags = tagList

	a.TreeHash = commit.TreeHash.String()

	worktree, err := repo.Worktree()
	if err != nil {
		return err
	}

	status, err := worktree.Status()
	if err != nil {
		return err
	}

	for file, status := range status {
		if status.Worktree == git.Unmodified && status.Staging == git.Unmodified {
			continue
		}

		attestStatus := Status{
			Worktree: statusCodeString(status.Worktree),
			Staging:  statusCodeString(status.Staging),
		}

		a.Status[file] = attestStatus
	}

	return nil
}

func (a *Attestor) Data() *Attestor {
	return a
}

func (a *Attestor) Subjects() map[string]cryptoutil.DigestSet {
	subjects := make(map[string]cryptoutil.DigestSet)
	hashes := []cryptoutil.DigestValue{{Hash: crypto.SHA256}}

	subjectName := fmt.Sprintf("commithash:%v", a.CommitHash)
	subjects[subjectName] = cryptoutil.DigestSet{
		{
			Hash:   crypto.SHA1,
			GitOID: false,
		}: a.CommitHash,
	}

	// add author email
	subjectName = fmt.Sprintf("authoremail:%v", a.AuthorEmail)
	ds, err := cryptoutil.CalculateDigestSetFromBytes([]byte(a.AuthorEmail), hashes)
	if err != nil {
		return nil
	}

	subjects[subjectName] = ds

	// add committer email
	subjectName = fmt.Sprintf("committeremail:%v", a.CommitterEmail)
	ds, err = cryptoutil.CalculateDigestSetFromBytes([]byte(a.CommitterEmail), hashes)
	if err != nil {
		return nil
	}

	subjects[subjectName] = ds

	// add parent hashes
	for _, parentHash := range a.ParentHashes {
		subjectName = fmt.Sprintf("parenthash:%v", parentHash)
		ds, err = cryptoutil.CalculateDigestSetFromBytes([]byte(parentHash), hashes)
		if err != nil {
			return nil
		}
		subjects[subjectName] = ds
	}

	return subjects
}

func (a *Attestor) BackRefs() map[string]cryptoutil.DigestSet {
	backrefs := make(map[string]cryptoutil.DigestSet)
	subjectName := fmt.Sprintf("commithash:%v", a.CommitHash)
	backrefs[subjectName] = cryptoutil.DigestSet{
		{
			Hash:   crypto.SHA1,
			GitOID: false,
		}: a.CommitHash,
	}
	return backrefs
}

func statusCodeString(statusCode git.StatusCode) string {
	switch statusCode {
	case git.Unmodified:
		return "unmodified"
	case git.Untracked:
		return "untracked"
	case git.Modified:
		return "modified"
	case git.Added:
		return "added"
	case git.Deleted:
		return "deleted"
	case git.Renamed:
		return "renamed"
	case git.Copied:
		return "copied"
	case git.UpdatedButUnmerged:
		return "updated"
	default:
		return string(statusCode)
	}
}<|MERGE_RESOLUTION|>--- conflicted
+++ resolved
@@ -146,9 +146,6 @@
 		}: commit.Hash.String(),
 	}
 
-<<<<<<< HEAD
-	// get all the refs for the repo
-=======
 	remotes, err := repo.Remotes()
 	if err != nil {
 		return err
@@ -158,8 +155,6 @@
 		a.Remotes = append(a.Remotes, remote.Config().URLs...)
 	}
 
-	//get all the refs for the repo
->>>>>>> 87975b41
 	refs, err := repo.References()
 	if err != nil {
 		return err
