// Copyright 2021 The Witness Contributors
//
// Licensed under the Apache License, Version 2.0 (the "License");
// you may not use this file except in compliance with the License.
// You may obtain a copy of the License at
//
//      http://www.apache.org/licenses/LICENSE-2.0
//
// Unless required by applicable law or agreed to in writing, software
// distributed under the License is distributed on an "AS IS" BASIS,
// WITHOUT WARRANTIES OR CONDITIONS OF ANY KIND, either express or implied.
// See the License for the specific language governing permissions and
// limitations under the License.

package witness

import (
	"context"
	"encoding/json"
	"fmt"
	"io"

	"github.com/in-toto/go-witness/attestation"
	"github.com/in-toto/go-witness/attestation/policyverify"
	"github.com/in-toto/go-witness/cryptoutil"
	"github.com/in-toto/go-witness/dsse"
	"github.com/in-toto/go-witness/internal/policy"
	"github.com/in-toto/go-witness/slsa"
	"github.com/in-toto/go-witness/source"
)

func VerifySignature(r io.Reader, verifiers ...cryptoutil.Verifier) (dsse.Envelope, error) {
	decoder := json.NewDecoder(r)
	envelope := dsse.Envelope{}
	if err := decoder.Decode(&envelope); err != nil {
		return envelope, fmt.Errorf("failed to parse dsse envelope: %w", err)
	}

	_, err := envelope.Verify(dsse.VerifyWithVerifiers(verifiers...))
	return envelope, err
}

type verifyOptions struct {
	attestorOptions              []policyverify.Option
	verifyPolicySignatureOptions []policy.Option
	runOptions                   []RunOption
	signers                      []cryptoutil.Signer
}

type VerifyOption func(*verifyOptions)

// VerifyWithSigners will configure the provided signers to be used to sign a DSSE envelope with the resulting
// policyverify attestor. See VerifyWithRunOptions for additional options.
func VerifyWithSigners(signers ...cryptoutil.Signer) VerifyOption {
	return func(vo *verifyOptions) {
		vo.signers = append(vo.signers, signers...)
	}
}

// VerifyWithSubjectDigests configured the "seed" subject digests to start evaluating a policy. This is typically
// the digest of the software artifact or some other identifying digest.
func VerifyWithSubjectDigests(subjectDigests []cryptoutil.DigestSet) VerifyOption {
	return func(vo *verifyOptions) {
		vo.attestorOptions = append(vo.attestorOptions, policyverify.VerifyWithSubjectDigests(subjectDigests))
	}
}

// VerifyWithCollectionSource configures the policy engine's sources for signed attestation collections.
// For example: disk or archivista are two typical sources.
func VerifyWithCollectionSource(source source.Sourcer) VerifyOption {
	return func(vo *verifyOptions) {
		vo.attestorOptions = append(vo.attestorOptions, policyverify.VerifyWithCollectionSource(source))
	}
}

// VerifyWithAttestorOptions forwards the provided options to the policyverify attestor.
func VerifyWithAttestorOptions(opts ...policyverify.Option) VerifyOption {
	return func(vo *verifyOptions) {
		vo.attestorOptions = append(vo.attestorOptions, opts...)
	}
}

// VerifyWithRunOptions forwards the provided RunOptions to the Run function that Verify calls.
func VerifyWithRunOptions(opts ...RunOption) VerifyOption {
	return func(vo *verifyOptions) {
		vo.runOptions = append(vo.runOptions, opts...)
	}
}

func VerifyWithPolicyCertConstraints(commonName string, dnsNames []string, emails []string, organizations []string, uris []string) VerifyOption {
	return func(vo *verifyOptions) {
		vo.verifyPolicySignatureOptions = append(vo.verifyPolicySignatureOptions, policy.VerifyWithPolicyCertConstraints(commonName, dnsNames, emails, organizations, uris))
	}
}

type VerifyResult struct {
	RunResult
	VerificationSummary slsa.VerificationSummary
}

// Verify verifies a set of attestations against a provided policy. The set of attestations that satisfy the policy will be returned
// if verifiation is successful.
<<<<<<< HEAD
func Verify(ctx context.Context, policyEnvelope dsse.Envelope, policyVerifiers []cryptoutil.Verifier, opts ...VerifyOption) (VerifyResult, error) {
	vo := verifyOptions{}
=======
func Verify(ctx context.Context, policyEnvelope dsse.Envelope, policyVerifiers []cryptoutil.Verifier, opts ...VerifyOption) (map[string]policy.StepResult, error) {
	vo := verifyOptions{
		policyEnvelope:      policyEnvelope,
		policyVerifiers:     policyVerifiers,
		policyCommonName:    "*",
		policyDNSNames:      []string{"*"},
		policyOrganizations: []string{"*"},
		policyURIs:          []string{"*"},
		policyEmails:        []string{"*"},
	}
>>>>>>> 90e0da2d

	for _, opt := range opts {
		opt(&vo)
	}

<<<<<<< HEAD
	vo.verifyPolicySignatureOptions = append(vo.verifyPolicySignatureOptions, policy.VerifyWithPolicyVerifiers(policyVerifiers))
	vo.attestorOptions = append(vo.attestorOptions, policyverify.VerifyWithPolicyEnvelope(policyEnvelope), policyverify.VerifyWithPolicyVerificationOptions(vo.verifyPolicySignatureOptions...))
	if len(vo.signers) > 0 {
		vo.runOptions = append(vo.runOptions, RunWithSigners(vo.signers...))
	} else {
		vo.runOptions = append(vo.runOptions, RunWithInsecure(true))
=======
	if err := verifyPolicySignature(ctx, vo); err != nil {
		return nil, fmt.Errorf("failed to verify policy signature: %w", err)
	}

	log.Info("policy signature verified")

	pol := policy.Policy{}
	if err := json.Unmarshal(vo.policyEnvelope.Payload, &pol); err != nil {
		return nil, fmt.Errorf("failed to parse policy: %w", err)
	}

	pubKeysById, err := pol.PublicKeyVerifiers()
	if err != nil {
		return nil, fmt.Errorf("failed to get public keys from policy: %w", err)
	}

	pubkeys := make([]cryptoutil.Verifier, 0)
	for _, pubkey := range pubKeysById {
		pubkeys = append(pubkeys, pubkey)
	}

	trustBundlesById, err := pol.TrustBundles()
	if err != nil {
		return nil, fmt.Errorf("failed to load policy trust bundles: %w", err)
	}

	roots := make([]*x509.Certificate, 0)
	intermediates := make([]*x509.Certificate, 0)
	for _, trustBundle := range trustBundlesById {
		roots = append(roots, trustBundle.Root)
		intermediates = append(intermediates, intermediates...)
	}

	timestampAuthoritiesById, err := pol.TimestampAuthorityTrustBundles()
	if err != nil {
		return nil, fmt.Errorf("failed to load policy timestamp authorities: %w", err)
	}

	timestampVerifiers := make([]timestamp.TimestampVerifier, 0)
	for _, timestampAuthority := range timestampAuthoritiesById {
		certs := []*x509.Certificate{timestampAuthority.Root}
		certs = append(certs, timestampAuthority.Intermediates...)
		timestampVerifiers = append(timestampVerifiers, timestamp.NewVerifier(timestamp.VerifyWithCerts(certs)))
>>>>>>> 90e0da2d
	}

	// hacky solution to ensure the verification attestor is run through the attestation context
	vo.runOptions = append(vo.runOptions,
		RunWithAttestors(
			[]attestation.Attestor{
				policyverify.New(vo.attestorOptions...),
			},
		),
	)
<<<<<<< HEAD
=======

	pass, results, err := pol.Verify(ctx, policy.WithSubjectDigests(vo.subjectDigests), policy.WithVerifiedSource(verifiedSource))
	if err != nil {
		return nil, fmt.Errorf("error encountered during policy verification: %w", err)
	}

	if !pass {
		return results, fmt.Errorf("policy verification failed")
	}

	return results, nil
}
>>>>>>> 90e0da2d

	runResult, err := Run("policyverify", vo.runOptions...)
	if err != nil {
		return VerifyResult{}, err
	}

	vr := VerifyResult{
		RunResult: runResult,
	}

	for _, att := range runResult.Collection.Attestations {
		if att.Type == slsa.VerificationSummaryPredicate {
			verificationAttestor, ok := att.Attestation.(*policyverify.Attestor)
			if !ok {
				return VerifyResult{}, fmt.Errorf("unknown attestor %T", att.Attestation)
			}

			vr.VerificationSummary = verificationAttestor.VerificationSummary
			break
		}
	}

	return vr, nil
}<|MERGE_RESOLUTION|>--- conflicted
+++ resolved
@@ -24,7 +24,7 @@
 	"github.com/in-toto/go-witness/attestation/policyverify"
 	"github.com/in-toto/go-witness/cryptoutil"
 	"github.com/in-toto/go-witness/dsse"
-	"github.com/in-toto/go-witness/internal/policy"
+	ipolicy "github.com/in-toto/go-witness/internal/policy"
 	"github.com/in-toto/go-witness/slsa"
 	"github.com/in-toto/go-witness/source"
 )
@@ -42,7 +42,7 @@
 
 type verifyOptions struct {
 	attestorOptions              []policyverify.Option
-	verifyPolicySignatureOptions []policy.Option
+	verifyPolicySignatureOptions []ipolicy.Option
 	runOptions                   []RunOption
 	signers                      []cryptoutil.Signer
 }
@@ -89,7 +89,7 @@
 
 func VerifyWithPolicyCertConstraints(commonName string, dnsNames []string, emails []string, organizations []string, uris []string) VerifyOption {
 	return func(vo *verifyOptions) {
-		vo.verifyPolicySignatureOptions = append(vo.verifyPolicySignatureOptions, policy.VerifyWithPolicyCertConstraints(commonName, dnsNames, emails, organizations, uris))
+		vo.verifyPolicySignatureOptions = append(vo.verifyPolicySignatureOptions, ipolicy.VerifyWithPolicyCertConstraints(commonName, dnsNames, emails, organizations, uris))
 	}
 }
 
@@ -100,78 +100,19 @@
 
 // Verify verifies a set of attestations against a provided policy. The set of attestations that satisfy the policy will be returned
 // if verifiation is successful.
-<<<<<<< HEAD
 func Verify(ctx context.Context, policyEnvelope dsse.Envelope, policyVerifiers []cryptoutil.Verifier, opts ...VerifyOption) (VerifyResult, error) {
 	vo := verifyOptions{}
-=======
-func Verify(ctx context.Context, policyEnvelope dsse.Envelope, policyVerifiers []cryptoutil.Verifier, opts ...VerifyOption) (map[string]policy.StepResult, error) {
-	vo := verifyOptions{
-		policyEnvelope:      policyEnvelope,
-		policyVerifiers:     policyVerifiers,
-		policyCommonName:    "*",
-		policyDNSNames:      []string{"*"},
-		policyOrganizations: []string{"*"},
-		policyURIs:          []string{"*"},
-		policyEmails:        []string{"*"},
-	}
->>>>>>> 90e0da2d
 
 	for _, opt := range opts {
 		opt(&vo)
 	}
 
-<<<<<<< HEAD
-	vo.verifyPolicySignatureOptions = append(vo.verifyPolicySignatureOptions, policy.VerifyWithPolicyVerifiers(policyVerifiers))
+	vo.verifyPolicySignatureOptions = append(vo.verifyPolicySignatureOptions, ipolicy.VerifyWithPolicyVerifiers(policyVerifiers))
 	vo.attestorOptions = append(vo.attestorOptions, policyverify.VerifyWithPolicyEnvelope(policyEnvelope), policyverify.VerifyWithPolicyVerificationOptions(vo.verifyPolicySignatureOptions...))
 	if len(vo.signers) > 0 {
 		vo.runOptions = append(vo.runOptions, RunWithSigners(vo.signers...))
 	} else {
 		vo.runOptions = append(vo.runOptions, RunWithInsecure(true))
-=======
-	if err := verifyPolicySignature(ctx, vo); err != nil {
-		return nil, fmt.Errorf("failed to verify policy signature: %w", err)
-	}
-
-	log.Info("policy signature verified")
-
-	pol := policy.Policy{}
-	if err := json.Unmarshal(vo.policyEnvelope.Payload, &pol); err != nil {
-		return nil, fmt.Errorf("failed to parse policy: %w", err)
-	}
-
-	pubKeysById, err := pol.PublicKeyVerifiers()
-	if err != nil {
-		return nil, fmt.Errorf("failed to get public keys from policy: %w", err)
-	}
-
-	pubkeys := make([]cryptoutil.Verifier, 0)
-	for _, pubkey := range pubKeysById {
-		pubkeys = append(pubkeys, pubkey)
-	}
-
-	trustBundlesById, err := pol.TrustBundles()
-	if err != nil {
-		return nil, fmt.Errorf("failed to load policy trust bundles: %w", err)
-	}
-
-	roots := make([]*x509.Certificate, 0)
-	intermediates := make([]*x509.Certificate, 0)
-	for _, trustBundle := range trustBundlesById {
-		roots = append(roots, trustBundle.Root)
-		intermediates = append(intermediates, intermediates...)
-	}
-
-	timestampAuthoritiesById, err := pol.TimestampAuthorityTrustBundles()
-	if err != nil {
-		return nil, fmt.Errorf("failed to load policy timestamp authorities: %w", err)
-	}
-
-	timestampVerifiers := make([]timestamp.TimestampVerifier, 0)
-	for _, timestampAuthority := range timestampAuthoritiesById {
-		certs := []*x509.Certificate{timestampAuthority.Root}
-		certs = append(certs, timestampAuthority.Intermediates...)
-		timestampVerifiers = append(timestampVerifiers, timestamp.NewVerifier(timestamp.VerifyWithCerts(certs)))
->>>>>>> 90e0da2d
 	}
 
 	// hacky solution to ensure the verification attestor is run through the attestation context
@@ -182,21 +123,6 @@
 			},
 		),
 	)
-<<<<<<< HEAD
-=======
-
-	pass, results, err := pol.Verify(ctx, policy.WithSubjectDigests(vo.subjectDigests), policy.WithVerifiedSource(verifiedSource))
-	if err != nil {
-		return nil, fmt.Errorf("error encountered during policy verification: %w", err)
-	}
-
-	if !pass {
-		return results, fmt.Errorf("policy verification failed")
-	}
-
-	return results, nil
-}
->>>>>>> 90e0da2d
 
 	runResult, err := Run("policyverify", vo.runOptions...)
 	if err != nil {
