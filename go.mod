--- conflicted
+++ resolved
@@ -14,12 +14,8 @@
 	github.com/spiffe/go-spiffe/v2 v2.1.6
 	github.com/stretchr/testify v1.8.2
 	github.com/testifysec/archivista-api v0.0.0-20230220215059-632b84b82b76
-<<<<<<< HEAD
-	go.step.sm/crypto v0.25.0
+	go.step.sm/crypto v0.25.2
 	go.uber.org/mock v0.3.0
-=======
-	go.step.sm/crypto v0.25.2
->>>>>>> 40c7ed57
 	golang.org/x/sys v0.13.0
 	google.golang.org/grpc v1.56.3
 	gopkg.in/square/go-jose.v2 v2.6.0
@@ -55,13 +51,8 @@
 	github.com/tchap/go-patricia/v2 v2.3.1 // indirect
 	github.com/titanous/rocacheck v0.0.0-20171023193734-afe73141d399 // indirect
 	github.com/zclconf/go-cty v1.12.1 // indirect
-<<<<<<< HEAD
 	golang.org/x/mod v0.11.0 // indirect
-	golang.org/x/oauth2 v0.5.0 // indirect
-=======
-	golang.org/x/mod v0.8.0 // indirect
 	golang.org/x/oauth2 v0.7.0 // indirect
->>>>>>> 40c7ed57
 	golang.org/x/tools v0.6.0 // indirect
 	google.golang.org/appengine v1.6.7 // indirect
 	gopkg.in/inf.v0 v0.9.1 // indirect
