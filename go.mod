--- conflicted
+++ resolved
@@ -15,12 +15,8 @@
 	github.com/spiffe/go-spiffe/v2 v2.1.6
 	github.com/stretchr/testify v1.8.4
 	go.step.sm/crypto v0.25.2
-<<<<<<< HEAD
 	go.uber.org/mock v0.3.0
-	golang.org/x/sys v0.13.0
-=======
 	golang.org/x/sys v0.15.0
->>>>>>> 61576e0f
 	google.golang.org/grpc v1.56.3
 	gopkg.in/square/go-jose.v2 v2.6.0
 	k8s.io/apimachinery v0.26.12
@@ -56,11 +52,7 @@
 	github.com/tchap/go-patricia/v2 v2.3.1 // indirect
 	github.com/titanous/rocacheck v0.0.0-20171023193734-afe73141d399 // indirect
 	github.com/zclconf/go-cty v1.12.1 // indirect
-<<<<<<< HEAD
-	golang.org/x/mod v0.11.0 // indirect
-=======
 	golang.org/x/mod v0.12.0 // indirect
->>>>>>> 61576e0f
 	golang.org/x/oauth2 v0.7.0 // indirect
 	golang.org/x/tools v0.13.0 // indirect
 	google.golang.org/appengine v1.6.7 // indirect
